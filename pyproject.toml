[tool.ruff]
target-version = "py312"
line-length = 88

[tool.ruff.lint]
select = ["ALL"]
ignore = ["TRY003", "D202", "D213", "D417", "ANN003", "ANN401", "E501", "COM812", "ISC001"]

[tool.ruff.lint.isort]
force-sort-within-sections = true
known-first-party = ["habiticalib"]
combine-as-imports = true
split-on-trailing-comma = false

[tool.ruff.lint.pydocstyle]
convention = "numpy"

[tool.ruff.format]
quote-style = "double"
indent-style = "space"


[tool.ruff.lint.mccabe]
max-complexity = 25

[tool.ruff.lint.per-file-ignores]
"typedefs.py" = ["N815", "TC003"]
"tests/*" = ["SLF001", "S101", "ARG001"]

[tool.pytest.ini_options]
testpaths = ["tests"]
pythonpath = ["src"]
addopts = "--cov=src/habiticalib --cov-report=term-missing"
asyncio_mode = "auto"
asyncio_default_fixture_loop_scope = "function"
markers = [
  "slow: marks test as slow"
]

[tool.pylint.DESIGN]
max-attributes = 8

[tool.pylint."MESSAGES CONTROL"]
disable = [
  "duplicate-code",
  "format",
  "unsubscriptable-object",
  "too-many-instance-attributes",
  "too-many-arguments",
  "too-many-public-methods",
  "wrong-import-order",
]

[tool.pylint.SIMILARITIES]
ignore-imports = true

[tool.pylint.FORMAT]
max-line-length = 88

[tool.coverage.report]
exclude_lines = [
    "if TYPE_CHECKING:",
]

[tool.hatch]

[tool.hatch.metadata]
allow-direct-references = true

[tool.hatch.version]
source = "regex_commit"
commit_extra_args = ["-e"]
path = "src/habiticalib/const.py"

[tool.hatch.envs.default]
python = "3.12"
dependencies = [
    "aiohttp==3.11.12",
    "mashumaro==3.15",
    "orjson==3.10.15",
    "Pillow==11.1.0",
    "mypy==1.15.0",
    "ruff==0.9.6",
    "pytest==8.3.4",
    "pytest-cov==6.0.0",
<<<<<<< HEAD
    "mkdocs-material==9.6.1",
    "mkdocstrings[python]==0.28.0",
=======
    "mkdocs-material==9.6.3",
    "mkdocstrings[python]==0.27.0",
>>>>>>> 3dd4afc7
    "pytest-asyncio==0.25.3",
    "aioresponses==0.7.8",
    "pre-commit==4.1.0",
    "syrupy==4.8.1"
]

[tool.hatch.envs.hatch-test]
parallel = true
extra-dependencies = [
  "aioresponses==0.7.8",
  "pytest-asyncio==0.25.3",
  "syrupy==4.8.1",
  "pytest-cov==6.0.0",
]
extra-args = ["--cov-report=xml", "-vv"]
type = "virtual"

[[tool.hatch.envs.hatch-test.matrix]]
python = ["3.13", "3.12"]

[tool.hatch.envs.default.scripts]
test = "pytest"
test-cov-xml = "pytest --cov-report=xml"
lint = [
  "ruff format .",
  "ruff check --fix .",
  "mypy src/habiticalib/",
]
lint-check = [
  "ruff format --check src/habiticalib",
  "ruff check src/habiticalib",
  "mypy src/habiticalib/",
]
docs-serve = "mkdocs serve"
docs-build = "mkdocs build"

[build-system]
requires = ["hatchling", "hatch-regex-commit"]
build-backend = "hatchling.build"

[tool.hatch.build.targets.wheel]
packages = ["src/habiticalib"]

[project]
name = "Habiticalib"
authors = [
  { name = "Manfred Dennerlein Rodelo", email = "manfred@dennerlein.name" }
]
description = "Asynchronous Python client library for the Habitica API"
readme = "README.md"
dynamic = ["version"]
classifiers = [
    "Programming Language :: Python :: 3 :: Only",
    "License :: OSI Approved :: MIT License",
    "Operating System :: OS Independent"
]
license = {text = "MIT License"}
requires-python = ">=3.12"
dependencies = [
    "aiohttp~=3.9",
    "mashumaro~=3.13",
    "orjson~=3.10",
    "Pillow~=11.0",
    "habitipy~=0.3.3"
]

[project.urls]
Documentation = "https://tr4nt0r.github.io/habiticalib/"
Source = "https://github.com/tr4nt0r/habiticalib"<|MERGE_RESOLUTION|>--- conflicted
+++ resolved
@@ -83,13 +83,8 @@
     "ruff==0.9.6",
     "pytest==8.3.4",
     "pytest-cov==6.0.0",
-<<<<<<< HEAD
-    "mkdocs-material==9.6.1",
+    "mkdocs-material==9.6.3",
     "mkdocstrings[python]==0.28.0",
-=======
-    "mkdocs-material==9.6.3",
-    "mkdocstrings[python]==0.27.0",
->>>>>>> 3dd4afc7
     "pytest-asyncio==0.25.3",
     "aioresponses==0.7.8",
     "pre-commit==4.1.0",
